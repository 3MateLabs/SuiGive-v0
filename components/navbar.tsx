--- conflicted
+++ resolved
@@ -14,16 +14,11 @@
     <header className="sticky top-0 z-50 bg-white border-b shadow-sm">
       <div className="w-full max-w-7xl mx-auto px-6 py-4 flex items-center justify-between">
         {/* Left: Logo */}
-<<<<<<< HEAD
-        <Link href="/" className="text-2xl font-bold sui-navy-text">SuiGives</Link>
-        {/* Center: Navigation */}
-=======
         <Link href="/" className="flex items-center gap-2 hover:opacity-90 transition-opacity">
           <img src="/suigives-logo.svg" alt="SuiGives Logo" className="h-8 w-8" />
           <span className="text-2xl font-bold sui-navy-text">SuiGives</span>
         </Link>
         
->>>>>>> dd122287
         {/* Right: Search, Create Campaign, Wallet */}
         <div className="flex items-center space-x-5">
           <button className="p-2 rounded-full hover:bg-gray-100 transition-colors">
